name: Android CI

on:
  push:
    branches: [ AuraOS ]
  pull_request:
    branches: [ AuraOS ]

jobs:
  build:
    runs-on: ubuntu-latest

    steps:
      # Checkout repository
      - name: Checkout code
        uses: actions/checkout@v4

<<<<<<< HEAD
      - name: Set up JDK 24
=======
      # Set up OpenJDK 24 using Temurin distribution
      - name: Set up JDK 24 (OpenJDK/Temurin)
>>>>>>> d7675693
        uses: actions/setup-java@v4
        with:
          distribution: 'temurin'
          java-version: '24'

      # Make gradlew executable
      - name: Make gradlew executable
        run: chmod +x ./gradlew

      # Set up Android SDK version 36
      - name: Set up Android SDK
        uses: android-actions/setup-android@v3
        with:
          sdk-version: '36'

      # Cache Gradle dependencies and wrapper
      - name: Cache Gradle packages
        uses: actions/cache@v4
        with:
          path: |
            ~/.gradle/caches
            ~/.gradle/wrapper
          key: ${{ runner.os }}-gradle-${{ hashFiles('**/*.gradle*', '**/gradle-wrapper.properties') }}
          restore-keys: |
            ${{ runner.os }}-gradle-

      # ------------------------------------------
      # PREBUILD & OPENAPI GENERATION STEPS
      # ------------------------------------------

      # Run prebuild tasks (replace with your actual task if different)
      - name: Run Prebuild Tasks
        run: ./gradlew prebuild --no-configuration-cache --debug | tee gradle-prebuild.log

      # Generate OpenAPI files for main app
      - name: Generate OpenAPI for main app
        run: ./gradlew :app:generateOpenApiDocs --no-configuration-cache --debug | tee gradle-openapi-main.log

      # Generate OpenAPI files for buildSrc
      - name: Generate OpenAPI for buildSrc
        run: ./gradlew :buildSrc:generateOpenApiDocs --no-configuration-cache --debug | tee gradle-openapi-buildsrc.log

      # ------------------------------------------
      # LPOSED & AI BACKEND SETUP
      # ------------------------------------------

      # Setup Lposed module (runs only if script exists)
      - name: Setup Lposed module
        run: if [ -f ./scripts/setup-lposed.sh ]; then bash ./scripts/setup-lposed.sh; fi

      # Setup AI backend (runs only if script exists)
      - name: Setup AI backend
        run: if [ -f ./scripts/setup-ai-backend.sh ]; then bash ./scripts/setup-ai-backend.sh; fi

      # ------------------------------------------
      # BUILD & ARTIFACTS
      # ------------------------------------------

      # Build all modules (Release)
      - name: Build all modules (Release)
        run: ./gradlew assembleRelease --no-configuration-cache --debug | tee gradle-build.log

      # Upload APK/AAB artifacts from all modules
      - name: Upload APK/AAB artifacts
        uses: actions/upload-artifact@v4
        with:
          name: AppBuilds
          path: |
            **/build/outputs/apk/release/*.apk
            **/build/outputs/bundle/release/*.aab

      # Upload Gradle logs for debugging
      - name: Upload Gradle logs
        uses: actions/upload-artifact@v4
        with:
          name: gradle-logs
          path: |
            gradle-prebuild.log
            gradle-openapi-main.log
            gradle-openapi-buildsrc.log
            gradle-build.log<|MERGE_RESOLUTION|>--- conflicted
+++ resolved
@@ -15,12 +15,8 @@
       - name: Checkout code
         uses: actions/checkout@v4
 
-<<<<<<< HEAD
-      - name: Set up JDK 24
-=======
       # Set up OpenJDK 24 using Temurin distribution
       - name: Set up JDK 24 (OpenJDK/Temurin)
->>>>>>> d7675693
         uses: actions/setup-java@v4
         with:
           distribution: 'temurin'
