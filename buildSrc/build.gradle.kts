--- conflicted
+++ resolved
@@ -15,11 +15,7 @@
 
 // Use the same Kotlin version as the main project
 val kotlinVersion = "2.2.0"
-<<<<<<< HEAD
 val agpVersion = "8.6.0"  // Using AGP 8.6.0 for compileSdk 35 compatibility
-=======
-val agpVersion = "8.6.0"  // Using AGP 8.6.0 for compileSdk 35+ compatibility
->>>>>>> 8ee2f380
 
 dependencies {
     implementation("org.jetbrains.kotlin:kotlin-gradle-plugin:$kotlinVersion")
