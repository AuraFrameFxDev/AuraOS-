plugins {
    `kotlin-dsl`
}

repositories {
    google()
    mavenCentral()
}

// Define the specific versions required for the buildSrc module itself.
val kotlinVersion = "2.2.0"
val agpVersion = "8.11.1" 

// Configure Kotlin compilation for the buildSrc module
tasks.withType<org.jetbrains.kotlin.gradle.tasks.KotlinCompile> {
    compilerOptions {
<<<<<<< HEAD
        languageVersion.set(org.jetbrains.kotlin.gradle.dsl.KotlinVersion.KOTLIN_2_2)
        apiVersion.set(org.jetbrains.kotlin.gradle.dsl.KotlinVersion.KOTLIN_2_2)
        jvmTarget.set(org.jetbrains.kotlin.gradle.dsl.JvmTarget.JVM_1_8)
        freeCompilerArgs.addAll(
            "-opt-in=kotlin.RequiresOptIn",
            "-Xcontext-receivers",
            "-Xjvm-default=all",
            "-Xskip-prerelease-check"
        )
=======
        languageVersion.set(org.jetbrains.kotlin.gradle.dsl.KotlinVersion.KOTLIN_2_0)
        apiVersion.set(org.jetbrains.kotlin.gradle.dsl.KotlinVersion.KOTLIN_2_0)
        
        // CORRECTED: Using freeCompilerArgs is a more direct and robust way to 
        // set the JVM target, preventing the fallback to JVM 22.
        freeCompilerArgs.add("-Xjvm-target=22")
>>>>>>> bf1c8182
    }
}

// Configure Java compilation for the buildSrc module
tasks.withType<JavaCompile>().configureEach {
    sourceCompatibility = "24"
    targetCompatibility = "24"
}

dependencies {
<<<<<<< HEAD
    // Core Gradle and Kotlin plugins
    implementation(gradleApi())
    implementation("org.jetbrains.kotlin:kotlin-gradle-plugin:1.9.0")
    implementation("com.android.tools.build:gradle:8.5.1")
    
    // Test dependencies
    testImplementation("org.jetbrains.kotlin:kotlin-test-junit:1.9.0")
    testImplementation("org.junit.jupiter:junit-jupiter:5.10.2")
    
    // Use the Gradle version that comes with the wrapper
    val gradleVersion = project.gradle.gradleVersion
    testImplementation("org.gradle:gradle-tooling-api:$gradleVersion") {
        version { strictly(gradleVersion) }
    }
    testImplementation("org.gradle:gradle-test-kit:$gradleVersion") {
        version { strictly(gradleVersion) }
    }
}

// Additional Kotlin compiler options
tasks.withType<org.jetbrains.kotlin.gradle.tasks.KotlinCompile>().configureEach {
    compilerOptions {
        jvmTarget.set(org.jetbrains.kotlin.gradle.dsl.JvmTarget.JVM_17)
        freeCompilerArgs.add("-Xjvm-default=all")
    }
}
=======
    implementation("org.jetbrains.kotlin:kotlin-gradle-plugin:$kotlinVersion")
    implementation("com.android.tools.build:gradle:$agpVersion")
    testImplementation("org.jetbrains.kotlin:kotlin-test-junit:$kotlinVersion")
}

// Configure the test runner for buildSrc tests
tasks.withType<Test> {
    useJUnitPlatform()
}
>>>>>>> bf1c8182
<|MERGE_RESOLUTION|>--- conflicted
+++ resolved
@@ -14,7 +14,7 @@
 // Configure Kotlin compilation for the buildSrc module
 tasks.withType<org.jetbrains.kotlin.gradle.tasks.KotlinCompile> {
     compilerOptions {
-<<<<<<< HEAD
+
         languageVersion.set(org.jetbrains.kotlin.gradle.dsl.KotlinVersion.KOTLIN_2_2)
         apiVersion.set(org.jetbrains.kotlin.gradle.dsl.KotlinVersion.KOTLIN_2_2)
         jvmTarget.set(org.jetbrains.kotlin.gradle.dsl.JvmTarget.JVM_1_8)
@@ -24,14 +24,7 @@
             "-Xjvm-default=all",
             "-Xskip-prerelease-check"
         )
-=======
-        languageVersion.set(org.jetbrains.kotlin.gradle.dsl.KotlinVersion.KOTLIN_2_0)
-        apiVersion.set(org.jetbrains.kotlin.gradle.dsl.KotlinVersion.KOTLIN_2_0)
-        
-        // CORRECTED: Using freeCompilerArgs is a more direct and robust way to 
-        // set the JVM target, preventing the fallback to JVM 22.
-        freeCompilerArgs.add("-Xjvm-target=22")
->>>>>>> bf1c8182
+
     }
 }
 
@@ -42,7 +35,13 @@
 }
 
 dependencies {
-<<<<<<< HEAD
+    implementation("org.jetbrains.kotlin:kotlin-gradle-plugin:$kotlinVersion")
+    implementation("com.android.tools.build:gradle:$agpVersion")
+    testImplementation("org.jetbrains.kotlin:kotlin-test-junit:$kotlinVersion")
+}
+
+
+dependencies {
     // Core Gradle and Kotlin plugins
     implementation(gradleApi())
     implementation("org.jetbrains.kotlin:kotlin-gradle-plugin:1.9.0")
@@ -62,21 +61,7 @@
     }
 }
 
-// Additional Kotlin compiler options
 tasks.withType<org.jetbrains.kotlin.gradle.tasks.KotlinCompile>().configureEach {
     compilerOptions {
         jvmTarget.set(org.jetbrains.kotlin.gradle.dsl.JvmTarget.JVM_17)
         freeCompilerArgs.add("-Xjvm-default=all")
-    }
-}
-=======
-    implementation("org.jetbrains.kotlin:kotlin-gradle-plugin:$kotlinVersion")
-    implementation("com.android.tools.build:gradle:$agpVersion")
-    testImplementation("org.jetbrains.kotlin:kotlin-test-junit:$kotlinVersion")
-}
-
-// Configure the test runner for buildSrc tests
-tasks.withType<Test> {
-    useJUnitPlatform()
-}
->>>>>>> bf1c8182
