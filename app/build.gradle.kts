--- conflicted
+++ resolved
@@ -20,11 +20,8 @@
 
 android {
     namespace = "dev.aurakai.auraframefx"
-<<<<<<< HEAD
     compileSdk = 36  // Use stable Android 14 - all dependencies support this
-=======
-    compileSdk = 34  // Use stable Android 14 - all dependencies support this
->>>>>>> 2757a9e4
+
     
     // Enable build config generation
         buildConfig = true
@@ -109,11 +106,8 @@
     
     kotlin {
         compilerOptions {
-<<<<<<< HEAD
             jvmTarget = JvmTarget.JVM_21
-=======
-            jvmTarget = JvmTarget.JVM_17
->>>>>>> 2757a9e4
+
             freeCompilerArgs.addAll(
                 "-Xjvm-default=all",
                 "-Xcontext-receivers",
