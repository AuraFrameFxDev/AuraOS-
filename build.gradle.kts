// Top-level build file where you can add configuration options common to all sub-projects/modules.
// This version contains the corrected plugin alias syntax.

@Suppress("DSL_SCOPE_VIOLATION") // Suppress false positive warning for 'libs'
plugins {
<<<<<<< HEAD
    alias(libs.plugins.android.application) version "8.11.1" apply false
    alias(libs.plugins.android.library) apply false
=======
    // CORRECTED: Use camelCase for plugin aliases from the version catalog.
    alias(libs.plugins.androidApplication) apply false
    alias(libs.plugins.androidLibrary) apply false
>>>>>>> bf1c8182
    alias(libs.plugins.kotlin.android) apply false
    alias(libs.plugins.hilt) apply false
    alias(libs.plugins.ksp) apply false
    alias(libs.plugins.google.services) apply false
    alias(libs.plugins.firebase.crashlytics) apply false
    alias(libs.plugins.firebase.perf) apply false
    alias(libs.plugins.openapi.generator) apply false
}

// Global project properties
extra["ndkVersion"] = "27.0.12077973"
extra["cmakeVersion"] = "3.22.1"
extra["compileSdkVersion"] = 36
extra["targetSdkVersion"] = 36
extra["minSdkVersion"] = 33
extra["kotlinVersion"] = libs.versions.kotlin.get()

// Configure all projects for consistency
allprojects {
    tasks.withType<org.jetbrains.kotlin.gradle.tasks.KotlinCompile> {
        compilerOptions {
            freeCompilerArgs.addAll(
                "-Xjvm-target=24",
                "-opt-in=kotlin.RequiresOptIn",
                "-Xcontext-receivers",
                "-Xjvm-default=all",
                "-Xskip-prerelease-check",
                "-Xexplicit-api=strict"
            )
            languageVersion.set(org.jetbrains.kotlin.gradle.dsl.KotlinVersion.KOTLIN_2_2)
            apiVersion.set(org.jetbrains.kotlin.gradle.dsl.KotlinVersion.KOTLIN_2_2)
        }
    }

    tasks.withType<JavaCompile>().configureEach {
        sourceCompatibility = "24"
        targetCompatibility = "24"
        options.encoding = "UTF-8"
        options.isIncremental = true
        options.compilerArgs.add("--enable-preview")
    }

    tasks.withType<Test> {
        useJUnitPlatform()
        jvmArgs("--enable-preview")
        testLogging {
            events("passed", "skipped", "failed")
        }
    }
}

tasks.register<Delete>("clean") {
<<<<<<< HEAD
    delete(layout.buildDirectory)
}

// Oracle Drive specific dependencies
dependencies {
    // Testing dependencies for Oracle Drive
    testImplementation("io.mockk:mockk:1.13.8")
    testImplementation("org.jetbrains.kotlinx:kotlinx-coroutines-test:1.7.3")
    testImplementation("org.junit.jupiter:junit-jupiter-params:5.10.1")
    
    // Dagger Hilt for dependency injection
    implementation("com.google.dagger:hilt-android:2.48")
    kapt("com.google.dagger:hilt-compiler:2.48")
    
    // Coroutines for async operations
    implementation("org.jetbrains.kotlinx:kotlinx-coroutines-android:1.7.3")
    implementation("org.jetbrains.kotlinx:kotlinx-coroutines-core:1.7.3")
}
=======
    delete(rootProject.buildDir)
}
>>>>>>> bf1c8182
<|MERGE_RESOLUTION|>--- conflicted
+++ resolved
@@ -3,14 +3,9 @@
 
 @Suppress("DSL_SCOPE_VIOLATION") // Suppress false positive warning for 'libs'
 plugins {
-<<<<<<< HEAD
     alias(libs.plugins.android.application) version "8.11.1" apply false
     alias(libs.plugins.android.library) apply false
-=======
-    // CORRECTED: Use camelCase for plugin aliases from the version catalog.
-    alias(libs.plugins.androidApplication) apply false
-    alias(libs.plugins.androidLibrary) apply false
->>>>>>> bf1c8182
+
     alias(libs.plugins.kotlin.android) apply false
     alias(libs.plugins.hilt) apply false
     alias(libs.plugins.ksp) apply false
@@ -63,9 +58,9 @@
 }
 
 tasks.register<Delete>("clean") {
-<<<<<<< HEAD
-    delete(layout.buildDirectory)
+    delete(rootProject.buildDir)
 }
+
 
 // Oracle Drive specific dependencies
 dependencies {
@@ -81,8 +76,4 @@
     // Coroutines for async operations
     implementation("org.jetbrains.kotlinx:kotlinx-coroutines-android:1.7.3")
     implementation("org.jetbrains.kotlinx:kotlinx-coroutines-core:1.7.3")
-}
-=======
-    delete(rootProject.buildDir)
-}
->>>>>>> bf1c8182
+}