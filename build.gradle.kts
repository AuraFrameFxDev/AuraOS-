--- conflicted
+++ resolved
@@ -3,77 +3,39 @@
 extra["compileSdkVersion"] = 36
 extra["targetSdkVersion"] = 36
 extra["minSdkVersion"] = 33
+extra["kotlinVersion"] = libs.versions.kotlin.get()
 
-<<<<<<< HEAD
-// Java and Kotlin compatibility settings
 val javaVersion = JavaVersion.VERSION_21
 
-// Apply common configuration to all projects
-=======
-// Common versions for all modules
-extra["compileSdk"] = 35
-extra["targetSdk"] = 35
-extra["minSdk"] = 33
-
-extra["kotlinVersion"] = libs.versions.kotlin.get()
-
-// Configure buildscript repositories for plugins
 buildscript {
     repositories {
         google()
         mavenCentral()
         gradlePluginPortal()
     }
-
     dependencies {
-        // Add buildscript dependencies if needed
         classpath("org.jetbrains.kotlin:kotlin-gradle-plugin:${libs.versions.kotlin.get()}")
-        // Add Hilt plugin
         classpath("com.google.dagger:hilt-android-gradle-plugin:${libs.versions.hilt.get()}")
-        // Add Google Services plugin
         classpath("com.google.gms:google-services:${libs.versions.googleServices.get()}")
-        // Add Firebase Crashlytics plugin
         classpath("com.google.firebase:firebase-crashlytics-gradle:${libs.versions.firebaseCrashlyticsPlugin.get()}")
-        // Add Firebase Performance plugin
         classpath("com.google.firebase:perf-plugin:${libs.versions.firebasePerfPlugin.get()}")
-        // Add KSP plugin
         classpath("com.google.devtools.ksp:com.google.devtools.ksp.gradle.plugin:${libs.versions.ksp.get()}")
     }
 }
 
-// Apply plugins to the root project (not subprojects)
 plugins {
-    // Android Application Plugin with version
     id("com.android.application") version "8.6.0" apply false
-    
-    // Android Library Plugin with version
     id("com.android.library") version "8.6.0" apply false
-    
-    // Kotlin Android Plugin
     alias(libs.plugins.kotlin.android) apply false
-
-    // KSP (Kotlin Symbol Processing)
     alias(libs.plugins.ksp) apply false
-
-    // Dagger Hilt
     alias(libs.plugins.hilt) apply false
-
-    // Google Services
     alias(libs.plugins.google.services) apply false
-
-    // Kotlin Plugins
     alias(libs.plugins.kotlin.serialization) apply false
-
-    // Firebase
     alias(libs.plugins.firebase.crashlytics) apply false
     alias(libs.plugins.firebase.perf) apply false
-
-    // OpenAPI Generator
     alias(libs.plugins.openapi.generator) apply false
 }
 
-// Configure all projects with common settings
->>>>>>> 4b600862
 allprojects {
     // Configure Java toolchain for all projects
     plugins.withType<org.gradle.api.plugins.JavaBasePlugin> {
@@ -81,7 +43,6 @@
             toolchain {
                 languageVersion.set(JavaLanguageVersion.of(javaVersion.majorVersion.toInt()))
                 vendor.set(JvmVendorSpec.ADOPTIUM)
-                // Ensure toolchain version is set to 1.0.0
                 version = "1.0.0"
             }
         }
@@ -125,13 +86,13 @@
     }
 }
 
-// Clean task is provided by the Android Gradle Plugin
+// Clean task for the root project
+tasks.register<Delete>("clean") {
+    delete(layout.buildDirectory)
+}
 
-// Note: Do not apply Android Gradle Plugin here, it should only be applied in app modules
 // Apply custom initialization script to root project if it exists
 val customInitScript = file("$rootDir/custom-init.gradle.kts")
 if (customInitScript.exists()) {
     apply(from = customInitScript)
-}
-
-
+}