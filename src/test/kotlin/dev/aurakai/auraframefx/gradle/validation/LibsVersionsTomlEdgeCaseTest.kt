--- conflicted
+++ resolved
@@ -13102,7 +13102,7 @@
     }
 
     @Test
-<<<<<<< HEAD
+
     fun validatorWithNullFile_isHandledGracefully() {
         try {
             @Suppress("CAST_NEVER_SUCCEEDS")
@@ -13111,22 +13111,7 @@
             assertTrue("Should report null file error",
                 result.errors.any { it.contains("null") || it.contains("file") })
         } catch (e: Exception) {
-            e.printStackTrace()
-            assertTrue("Exception handling for null file is acceptable", true)
-        }
-=======
-    fun nestedTableDefinitions_areRejected() {
-        val toml = """
-            [versions]
-            agp = "8.11.1"
-            [libraries.nested]
-            testLib = { module = "com.example:lib", version.ref = "agp" }
-        """.trimIndent()
-        write(toml)
-        val result = LibsVersionsTomlValidator(tempToml).validate()
-        assertFalse("Nested table definitions should be rejected", result.isValid)
-    }
-
+            e.printStackTrace
     @Test
     fun emptyVersionsSection_isDetected() {
         val toml = """
@@ -13136,8 +13121,7 @@
         """.trimIndent()
         write(toml)
         val result = LibsVersionsTomlValidator(tempToml).validate()
-        assertFalse("Empty versions section should be invalid", result.isValid)
->>>>>>> 61678216
+        assertFalse("Empty versions section should be invalid", result.isValid
     }
 
     @Test
@@ -13173,15 +13157,10 @@
             [libraries]
             badModule = { module = "com.example.lib", version.ref = "agp" }
         """.trimIndent()
-        write(toml)
-<<<<<<< HEAD
-        LibsVersionsTomlValidator(tempToml).validate()
-        // Library without module property - validation should complete
-        assertTrue("Validation should complete without throwing exceptions", true)
-=======
+        write
         val result = LibsVersionsTomlValidator(tempToml).validate()
         assertFalse("Module without colon separator should be invalid", result.isValid)
->>>>>>> 61678216
+
     }
 
     @Test
@@ -13273,8 +13252,7 @@
         assertTrue("Valid plugins section should be accepted", result.isValid)
     }
 
-<<<<<<< HEAD
-=======
+ 
     @Test
     fun pluginWithoutId_isInvalid() {
         val toml = """
@@ -13304,7 +13282,6 @@
         assertFalse("Circular version references should be detected", result.isValid)
     }
 
->>>>>>> 61678216
     @Test
     fun libraryWithExtraProperties_isHandled() {
         val toml = """
@@ -13665,10 +13642,7 @@
         assertFalse("Module with numeric-only components should be rejected", result.isValid)
     }
 
-<<<<<<< HEAD
-        // Memory increase should stay reasonable (less than 50MB)
-        assertTrue("Memory usage should stay reasonable", memoryIncrease < 50 * 1024 * 1024)
-=======
+
     @Test
     fun versionWithNonLatinCharacters_isSupported() {
         val toml = """
@@ -13864,6 +13838,6 @@
             e.printStackTrace()
             assertTrue("Should handle file system operations gracefully", true)
         }
->>>>>>> 61678216
+
     }
 }