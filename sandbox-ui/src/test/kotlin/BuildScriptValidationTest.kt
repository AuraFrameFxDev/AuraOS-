--- conflicted
+++ resolved
@@ -4,6 +4,7 @@
 import org.junit.Assert.*
 import org.junit.Before
 import org.junit.After
+import org.junit.Assert.fail
 import org.gradle.testkit.runner.GradleRunner
 import org.gradle.testkit.runner.TaskOutcome
 import java.io.File
@@ -11,14 +12,6 @@
 import java.nio.file.Path
 import kotlin.io.path.writeText
 
-/**
- * Unit tests for build script validation
- * Testing Framework: JUnit 4 with Gradle TestKit
- * 
- * This test suite validates the Gradle build script configuration
- * for the sandbox-ui library module including plugins, dependencies,
- * Android configuration, and build variants.
- */
 class BuildScriptValidationTest {
 
     private lateinit var testProjectDir: Path
@@ -298,11 +291,7 @@
         val results = mutableListOf<Boolean>()
         val threads = mutableListOf<Thread>()
         
-<<<<<<< HEAD
-        repeat(3) {
-=======
         repeat(3) { _ ->
->>>>>>> 048c6fda
             val thread = Thread {
                 try {
                     val result = gradleRunner.withArguments("tasks", "--no-daemon").build()
@@ -1031,34 +1020,6 @@
         assertTrue("Complete script should build", result.output.contains("BUILD SUCCESSFUL"))
     }
 
-<<<<<<< HEAD
-    private fun createBasicBuildScript() = """
-        plugins {
-            id("com.android.library")
-            id("org.jetbrains.kotlin.android")
-        }
-        
-        android {
-            namespace = "dev.aurakai.auraframefx.sandbox.ui"
-            compileSdk = 36
-            
-            defaultConfig {
-                minSdk = 33
-                testOptions.targetSdk = 36
-                lint.targetSdk = 36
-                testInstrumentationRunner = "androidx.test.runner.AndroidJUnitRunner"
-                consumerProguardFiles("consumer-rules.pro")
-            }
-            
-            compileOptions {
-                sourceCompatibility = JavaVersion.VERSION_21
-                targetCompatibility = JavaVersion.VERSION_21
-            }
-        }
-    """.trimIndent()
-
-=======
->>>>>>> 048c6fda
     @Test
     fun `should validate actual build script file exists and is parseable`() {
         val actualBuildFile = testProjectDir.resolve("../../../build.gradle.kts").toFile()
@@ -1215,8 +1176,6 @@
         assertTrue("Should have proper Kotlin options", comprehensiveScript.contains("freeCompilerArgs"))
     }
 
-<<<<<<< HEAD
-=======
     private fun createBasicBuildScript() = """
         plugins {
             id("com.android.library")
@@ -1238,7 +1197,6 @@
         }
     """.trimIndent()
 
->>>>>>> 048c6fda
     private fun createCompleteBuildScript() = """
         plugins {
             id("com.android.library")
@@ -1313,8 +1271,6 @@
             implementation(libs.androidxActivityCompose)
         }
     """.trimIndent()
-<<<<<<< HEAD
-=======
 
     private fun createBuildScriptWithPluginOrder(pluginOrder: List<String>) = """
         plugins {
@@ -1339,5 +1295,4 @@
             }
         }
     """.trimIndent()
->>>>>>> 048c6fda
 }